# WARNING: Do not edit this file directly. Instead, go to:
#
# https://github.com/micronaut-projects/micronaut-project-template/tree/master/.github/workflows
#
# and edit them there. Note that it will be sync'ed to all the Micronaut repos
name: GraalVM CE CI
on:
  push:
    branches:
      - master
      - '[1-9]+.[0-9]+.x'
  pull_request:
    branches:
      - master
      - '[1-9]+.[0-9]+.x'
jobs:
  build:
    if: github.repository != 'micronaut-projects/micronaut-project-template'
    runs-on: ubuntu-latest
    strategy:
      matrix:
<<<<<<< HEAD
        graalvm: [ 'latest', 'dev' ]
        java: [ '17' ]
        include:
          - graalvm: 'dev'
            java: '19'
        exclude:
          - graalvm: 'dev'
            java: '17'
=======
        graalvm: [ 'latest']
        java: [ '17' ]
>>>>>>> 03dfd87f
    steps:
      # https://github.com/actions/virtual-environments/issues/709
      - name: Free disk space
        run: |
          sudo rm -rf "/usr/local/share/boost"
          sudo rm -rf "$AGENT_TOOLSDIRECTORY"
          sudo apt-get clean
          df -h
      - uses: actions/checkout@v3
      - uses: actions/cache@v3
        with:
          path: ~/.gradle/caches
          key: ${{ runner.os }}-gradle-${{ hashFiles('**/*.gradle') }}
          restore-keys: |
            ${{ runner.os }}-gradle-
      - name: Setup GraalVM CE
        uses: graalvm/setup-graalvm@v1
        with:
          version: ${{ matrix.graalvm }}
          java-version: ${{ matrix.java }}
          components: 'native-image'
          github-token: ${{ secrets.GITHUB_TOKEN }}
      - name: Setup Gradle
        uses: gradle/gradle-build-action@v2.3.3
      - name: Build with Gradle
        id: gradle
        run: |
          if ./gradlew tasks --no-daemon --all | grep -w "testNativeImage"
          then
            ./gradlew check testNativeImage --continue --no-daemon
          else
            ./gradlew check --continue --no-daemon
          fi
        env:
<<<<<<< HEAD
           TESTCONTAINERS_RYUK_DISABLED: true
           GH_TOKEN_PUBLIC_REPOS_READONLY: ${{ secrets.GH_TOKEN_PUBLIC_REPOS_READONLY }}
           GH_USERNAME: ${{ secrets.GH_USERNAME }}
           GRADLE_ENTERPRISE_ACCESS_KEY: ${{ secrets.GRADLE_ENTERPRISE_ACCESS_KEY }}
           GRADLE_ENTERPRISE_CACHE_USERNAME: ${{ secrets.GRADLE_ENTERPRISE_CACHE_USERNAME }}
           GRADLE_ENTERPRISE_CACHE_PASSWORD: ${{ secrets.GRADLE_ENTERPRISE_CACHE_PASSWORD }}
           PREDICTIVE_TEST_SELECTION: "${{ github.event_name == 'pull_request' && 'true' || 'false' }}"
=======
          TESTCONTAINERS_RYUK_DISABLED: true
          GH_TOKEN_PUBLIC_REPOS_READONLY: ${{ secrets.GH_TOKEN_PUBLIC_REPOS_READONLY }}
          GH_USERNAME: ${{ secrets.GH_USERNAME }}
          GRADLE_ENTERPRISE_ACCESS_KEY: ${{ secrets.GRADLE_ENTERPRISE_ACCESS_KEY }}
          GRADLE_ENTERPRISE_CACHE_USERNAME: ${{ secrets.GRADLE_ENTERPRISE_CACHE_USERNAME }}
          GRADLE_ENTERPRISE_CACHE_PASSWORD: ${{ secrets.GRADLE_ENTERPRISE_CACHE_PASSWORD }}
          PREDICTIVE_TEST_SELECTION: "${{ github.event_name == 'pull_request' && 'true' || 'false' }}"
>>>>>>> 03dfd87f
      - name: Add build scan URL as PR comment
        uses: actions/github-script@v5
        if: github.event_name == 'pull_request' && failure()
        with:
          github-token: ${{secrets.GITHUB_TOKEN}}
          script: |
            github.rest.issues.createComment({
              issue_number: context.issue.number,
              owner: context.repo.owner,
              repo: context.repo.repo,
              body: '❌ ${{ github.workflow }} ${{ matrix.java }} ${{ matrix.graalvm }} failed: ${{ steps.gradle.outputs.build-scan-url }}'
            })
      - name: Publish Test Report
        if: always()
        uses: mikepenz/action-junit-report@v3.7.1
        with:
          check_name: GraalVM CE CI / Test Report (Java ${{ matrix.java }})
          report_paths: '**/build/test-results/test/TEST-*.xml'
          check_retries: 'true'<|MERGE_RESOLUTION|>--- conflicted
+++ resolved
@@ -19,7 +19,6 @@
     runs-on: ubuntu-latest
     strategy:
       matrix:
-<<<<<<< HEAD
         graalvm: [ 'latest', 'dev' ]
         java: [ '17' ]
         include:
@@ -28,10 +27,6 @@
         exclude:
           - graalvm: 'dev'
             java: '17'
-=======
-        graalvm: [ 'latest']
-        java: [ '17' ]
->>>>>>> 03dfd87f
     steps:
       # https://github.com/actions/virtual-environments/issues/709
       - name: Free disk space
@@ -66,15 +61,6 @@
             ./gradlew check --continue --no-daemon
           fi
         env:
-<<<<<<< HEAD
-           TESTCONTAINERS_RYUK_DISABLED: true
-           GH_TOKEN_PUBLIC_REPOS_READONLY: ${{ secrets.GH_TOKEN_PUBLIC_REPOS_READONLY }}
-           GH_USERNAME: ${{ secrets.GH_USERNAME }}
-           GRADLE_ENTERPRISE_ACCESS_KEY: ${{ secrets.GRADLE_ENTERPRISE_ACCESS_KEY }}
-           GRADLE_ENTERPRISE_CACHE_USERNAME: ${{ secrets.GRADLE_ENTERPRISE_CACHE_USERNAME }}
-           GRADLE_ENTERPRISE_CACHE_PASSWORD: ${{ secrets.GRADLE_ENTERPRISE_CACHE_PASSWORD }}
-           PREDICTIVE_TEST_SELECTION: "${{ github.event_name == 'pull_request' && 'true' || 'false' }}"
-=======
           TESTCONTAINERS_RYUK_DISABLED: true
           GH_TOKEN_PUBLIC_REPOS_READONLY: ${{ secrets.GH_TOKEN_PUBLIC_REPOS_READONLY }}
           GH_USERNAME: ${{ secrets.GH_USERNAME }}
@@ -82,7 +68,6 @@
           GRADLE_ENTERPRISE_CACHE_USERNAME: ${{ secrets.GRADLE_ENTERPRISE_CACHE_USERNAME }}
           GRADLE_ENTERPRISE_CACHE_PASSWORD: ${{ secrets.GRADLE_ENTERPRISE_CACHE_PASSWORD }}
           PREDICTIVE_TEST_SELECTION: "${{ github.event_name == 'pull_request' && 'true' || 'false' }}"
->>>>>>> 03dfd87f
       - name: Add build scan URL as PR comment
         uses: actions/github-script@v5
         if: github.event_name == 'pull_request' && failure()
