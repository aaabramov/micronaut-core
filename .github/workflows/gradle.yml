# WARNING: Do not edit this file directly. Instead, go to:
#
# https://github.com/micronaut-projects/micronaut-project-template/tree/master/.github/workflows
#
# and edit them there. Note that it will be sync'ed to all the Micronaut repos
name: Java CI
on:
  push:
    branches:
      - master
      - '[1-9]+.[0-9]+.x'
  pull_request:
    branches:
      - master
      - '[1-9]+.[0-9]+.x'
jobs:
  build:
    if: github.repository != 'micronaut-projects/micronaut-project-template'
    runs-on: ubuntu-latest
    strategy:
      matrix:
        java: ['8', '11', '17']
    steps:
      # https://github.com/actions/virtual-environments/issues/709
      - name: Free disk space
        run: |
          sudo rm -rf "/usr/local/share/boost"
          sudo rm -rf "$AGENT_TOOLSDIRECTORY"
          sudo apt-get clean
          df -h
      - uses: actions/checkout@v3
      - name: Set up JDK
        uses: actions/setup-java@v3
        with:
          distribution: 'temurin'
          java-version: ${{ matrix.java }}
      - name: Setup Gradle
        uses: gradle/gradle-build-action@v2.3.3
      - name: Optional setup step
        env:
          GRADLE_ENTERPRISE_ACCESS_KEY: ${{ secrets.GRADLE_ENTERPRISE_ACCESS_KEY }}
          GRADLE_ENTERPRISE_CACHE_USERNAME: ${{ secrets.GRADLE_ENTERPRISE_CACHE_USERNAME }}
          GRADLE_ENTERPRISE_CACHE_PASSWORD: ${{ secrets.GRADLE_ENTERPRISE_CACHE_PASSWORD }}
        run: |
          [ -f ./setup.sh ] && ./setup.sh || true
      - name: Build with Gradle
        id: gradle
        run: |
          ./gradlew check --no-daemon --parallel --continue
        env:
          GH_TOKEN_PUBLIC_REPOS_READONLY: ${{ secrets.GH_TOKEN_PUBLIC_REPOS_READONLY }}
          GH_USERNAME: ${{ secrets.GH_USERNAME }}
          TESTCONTAINERS_RYUK_DISABLED: true
          GRADLE_ENTERPRISE_ACCESS_KEY: ${{ secrets.GRADLE_ENTERPRISE_ACCESS_KEY }}
          GRADLE_ENTERPRISE_CACHE_USERNAME: ${{ secrets.GRADLE_ENTERPRISE_CACHE_USERNAME }}
          GRADLE_ENTERPRISE_CACHE_PASSWORD: ${{ secrets.GRADLE_ENTERPRISE_CACHE_PASSWORD }}
          PREDICTIVE_TEST_SELECTION: "${{ github.event_name == 'pull_request' && 'true' || 'false' }}"
      - name: Add build scan URL as PR comment
        uses: actions/github-script@v5
        if: github.event_name == 'pull_request' && failure()
        with:
          github-token: ${{secrets.GITHUB_TOKEN}}
          script: |
            github.rest.issues.createComment({
              issue_number: context.issue.number,
              owner: context.repo.owner,
              repo: context.repo.repo,
              body: '❌ ${{ github.workflow }} failed: ${{ steps.gradle.outputs.build-scan-url }}'
            })
      - name: Publish Test Report
        if: always()
<<<<<<< HEAD
        uses: mikepenz/action-junit-report@v3.5.0
=======
        uses: mikepenz/action-junit-report@v3.7.1
>>>>>>> 5c9979c4
        with:
          check_name: Java CI / Test Report (${{ matrix.java }})
          report_paths: '**/build/test-results/test/TEST-*.xml'
          check_retries: 'true'
      - name: "📜 Upload binary compatibility check results"
        if: always()
        uses: actions/upload-artifact@v3
        with:
          name: binary-compatibility-reports
          path: "**/build/reports/binary-compatibility-*.html"
      - name: Publish to Sonatype Snapshots
        if: success() && github.event_name == 'push' && matrix.java == '11'
        env:
          GH_TOKEN_PUBLIC_REPOS_READONLY: ${{ secrets.GH_TOKEN_PUBLIC_REPOS_READONLY }}
          GH_USERNAME: ${{ secrets.GH_USERNAME }}
          SONATYPE_USERNAME: ${{ secrets.SONATYPE_USERNAME }}
          SONATYPE_PASSWORD: ${{ secrets.SONATYPE_PASSWORD }}
          GRADLE_ENTERPRISE_ACCESS_KEY: ${{ secrets.GRADLE_ENTERPRISE_ACCESS_KEY }}
          GRADLE_ENTERPRISE_CACHE_USERNAME: ${{ secrets.GRADLE_ENTERPRISE_CACHE_USERNAME }}
          GRADLE_ENTERPRISE_CACHE_PASSWORD: ${{ secrets.GRADLE_ENTERPRISE_CACHE_PASSWORD }}
        run: ./gradlew publishToSonatype docs --no-daemon
      - name: Determine docs target repository
        uses: haya14busa/action-cond@v1
        id: docs_target
        with:
          cond: ${{ github.repository == 'micronaut-projects/micronaut-core' }}
          if_true: "micronaut-projects/micronaut-docs"
          if_false: ${{ github.repository }}
      - name: Publish to Github Pages
        if: success() && github.event_name == 'push' && matrix.java == '11'
        uses: micronaut-projects/github-pages-deploy-action@master
        env:
          TARGET_REPOSITORY: ${{ steps.docs_target.outputs.value }}
          GH_TOKEN: ${{ secrets.GH_TOKEN }}
          BRANCH: gh-pages
          FOLDER: build/docs<|MERGE_RESOLUTION|>--- conflicted
+++ resolved
@@ -69,11 +69,7 @@
             })
       - name: Publish Test Report
         if: always()
-<<<<<<< HEAD
-        uses: mikepenz/action-junit-report@v3.5.0
-=======
         uses: mikepenz/action-junit-report@v3.7.1
->>>>>>> 5c9979c4
         with:
           check_name: Java CI / Test Report (${{ matrix.java }})
           report_paths: '**/build/test-results/test/TEST-*.xml'
