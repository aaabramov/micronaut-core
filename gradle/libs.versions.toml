--- conflicted
+++ resolved
@@ -44,11 +44,7 @@
 micronaut-sql = "4.7.2"
 micronaut-test = "4.0.0-SNAPSHOT"
 micronaut-serde = "2.0.0-SNAPSHOT"
-<<<<<<< HEAD
 micronaut-tracing = "5.0.0-SNAPSHOT"
-=======
-micronaut-tracing = "4.5.0"
->>>>>>> 80a8749e
 micrometer = "1.10.2"
 neo4j-java-driver = "1.4.5"
 selenium = "4.7.2"
