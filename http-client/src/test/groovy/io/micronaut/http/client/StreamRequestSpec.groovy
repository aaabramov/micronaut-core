/*
 * Copyright 2017-2019 original authors
 *
 * Licensed under the Apache License, Version 2.0 (the "License");
 * you may not use this file except in compliance with the License.
 * You may obtain a copy of the License at
 *
 * http://www.apache.org/licenses/LICENSE-2.0
 *
 * Unless required by applicable law or agreed to in writing, software
 * distributed under the License is distributed on an "AS IS" BASIS,
 * WITHOUT WARRANTIES OR CONDITIONS OF ANY KIND, either express or implied.
 * See the License for the specific language governing permissions and
 * limitations under the License.
 */
package io.micronaut.http.client

import groovy.transform.EqualsAndHashCode
import groovy.transform.ToString
import io.micronaut.context.ApplicationContext
import io.micronaut.core.annotation.NonNull
import io.micronaut.core.type.Argument
import io.micronaut.http.HttpHeaders
import io.micronaut.http.HttpRequest
import io.micronaut.http.HttpResponse
import io.micronaut.http.MediaType
import io.micronaut.http.annotation.*
import io.micronaut.http.client.annotation.Client
import io.micronaut.runtime.server.EmbeddedServer
import io.micronaut.test.extensions.spock.annotation.MicronautTest
<<<<<<< HEAD
=======
import io.reactivex.*
>>>>>>> 06953708
import jakarta.inject.Inject
import reactor.core.publisher.Flux
import reactor.core.publisher.FluxSink
import reactor.core.publisher.Mono
import spock.lang.Specification

import java.nio.charset.StandardCharsets
import java.time.Duration
import java.util.function.Consumer

/**
 * @author graemerocher
 * @since 1.0
 */
@MicronautTest
class StreamRequestSpec extends Specification {
    @Inject
    @Client("/")
    ReactorStreamingHttpClient client

    @Inject
    ApplicationContext applicationContext

    @Inject
    EmbeddedServer embeddedServer

    void "test stream post request with numbers"() {

        when:
        int i = 0
        Flux bodyFlux = Flux.create(new Consumer<FluxSink<Object>>() {
            @Override
            void accept(FluxSink<Object> emitter) {
                while(i < 5) {
                    emitter.next(i++)
                }
                emitter.complete()
            }
        }, FluxSink.OverflowStrategy.BUFFER)
        HttpResponse<List> result = client.exchange(HttpRequest.POST('/stream/request/numbers', bodyFlux)
                .contentType(MediaType.APPLICATION_JSON_TYPE), List).blockFirst()

        then:
        result.body().size() == 5
        result.body() == [0, 1, 2, 3, 4]
   }

    void "test stream post request with strings"() {
        when:
        int i = 0
        Flux fluxbody = Flux.create(new Consumer<FluxSink<Object>>() {
            @Override
            void accept(FluxSink<Object> emitter) {
                while(i < 5) {
                    emitter.next("Number ${i++}")
                }
                emitter.complete()
            }
        }, FluxSink.OverflowStrategy.BUFFER)
        HttpResponse<List> result = client.exchange(HttpRequest.POST('/stream/request/strings', fluxbody).contentType(MediaType.TEXT_PLAIN_TYPE), List).blockFirst()

        then:
        result.body().size() == 5
        result.body() == ["Number 0", "Number 1", "Number 2", "Number 3", "Number 4"]

    }

    void "test stream get request with JSON strings"() {
        given:
        ReactorStreamingHttpClient client = ReactorStreamingHttpClient.create(embeddedServer.getURL())

        when:
        HttpResponse<?> result = client.exchangeStream(HttpRequest.GET('/stream/request/jsonstrings')).blockFirst()

        then:
        result.headers.getAll(HttpHeaders.TRANSFER_ENCODING).size() == 1

        cleanup:
        client.stop()
        client.close()
    }

    void "test stream post request with byte chunks"() {
        when:
        int i = 0
        Flux fluxbody = Flux.create(new Consumer<FluxSink<Object>>() {
            @Override
            void accept(FluxSink<Object> emitter) {
                while(i < 5) {
                    emitter.onNext("Number ${i++}".getBytes(StandardCharsets.UTF_8))
                }
                emitter.onComplete()
            }
        }, FluxSink.OverflowStrategy.BUFFER)
        HttpResponse<List> result = client.exchange(HttpRequest.POST('/stream/request/bytes', fluxbody).contentType(MediaType.TEXT_PLAIN_TYPE), List).blockFirst()

        then:
        result.body().size() == 5
        result.body() == ["Number 0", "Number 1", "Number 2", "Number 3", "Number 4"]
    }

    void "test stream post request with POJOs"() {
        when:
        int i = 0
        Flux fluxbody = Flux.create(new Consumer<FluxSink<Object>>() {
            @Override
            void accept(FluxSink<Object> emitter) {
                while(i < 5) {
                    emitter.next(new Book(title:"Number ${i++}"))
                }
                emitter.complete()
            }
        }, FluxSink.OverflowStrategy.BUFFER)
        HttpResponse<List> result = client.exchange(HttpRequest.POST('/stream/request/pojos', fluxbody), Argument.of(List, Book)).blockFirst()

        then:
        result.body().size() == 5
        result.body() == [new Book(title: "Number 0"), new Book(title: "Number 1"), new Book(title: "Number 2"), new Book(title: "Number 3"), new Book(title: "Number 4")]
    }

    void "test stream post request with POJOs flowable"() {

        given:
        def configuration = new DefaultHttpClientConfiguration()
        configuration.setReadTimeout(Duration.ofMinutes(1))
        ReactorHttpClient client = applicationContext.createBean(ReactorHttpClient, embeddedServer.getURL(), configuration)

        when:
        int i = 0
        Flux bodyflux = Flux.create(new Consumer<FluxSink<Object>>() {
            @Override
            void accept(FluxSink<Object> emitter) {
                while(i < 5) {
                    emitter.next(new Book(title:"Number ${i++}"))
                }
                emitter.complete()

            }
        }, FluxSink.OverflowStrategy.BUFFER)
        HttpResponse<List> result = client.exchange(HttpRequest.POST('/stream/request/pojo-flowable', bodyflux), Argument.of(List, Book)).blockFirst()

        then:
        result.body().size() == 5
        result.body() == [new Book(title: "Number 0"), new Book(title: "Number 1"), new Book(title: "Number 2"), new Book(title: "Number 3"), new Book(title: "Number 4")]

        cleanup:
        client.stop()
        client.close()
    }

    void "test json stream post request with POJOs flowable"() {
        when:
        int i = 0
        Flux fluxbody = Flux.create(new Consumer<FluxSink<Object>>() {
            @Override
            void accept(FluxSink<Object> emitter) {
                while(i < 5) {
                    emitter.next(new Book(title:"Number ${i++}"))
                }
                emitter.complete()
            }
        }, FluxSink.OverflowStrategy.BUFFER)
        List<Book> result = client.jsonStream(HttpRequest.POST('/stream/request/pojo-flowable', fluxbody), Book).collectList().block()

        then:
        result.size() == 5
        result == [new Book(title: "Number 0"), new Book(title: "Number 1"), new Book(title: "Number 2"), new Book(title: "Number 3"), new Book(title: "Number 4")]
    }

    void "test json stream post request with POJOs flowable error"() {
        when:
        int i = 0
        Flux fluxbody = Flux.create(new Consumer<FluxSink<Object>>() {
            @Override
            void accept(FluxSink<Object> emitter) {
                while(i < 5) {
                    emitter.next(new Book(title:"Number ${i++}"))
                }
                emitter.complete()
            }
        }, FluxSink.OverflowStrategy.BUFFER)
        List<Book> result = client.jsonStream(HttpRequest.POST('/stream/request/pojo-flowable-error', fluxbody), Book).collectList().block()

        then:
        def e= thrown(RuntimeException) // TODO: this should be HttpClientException
        e != null

    }

    void "test manually setting the content length does not chunked encoding"() {
        when:
        int i = 0
        Flux fluxbody = Flux.create(new Consumer<FluxSink<Object>>() {
            @Override
            void accept(FluxSink<Object> emitter) {
                while(i < 5) {
                    emitter.next("aa")
                    i++
                }
                emitter.complete()
            }
        }, FluxSink.OverflowStrategy.BUFFER)

        HttpResponse<String> result = client.exchange(HttpRequest.POST('/stream/request/strings/contentLength', fluxbody)
                .contentType(MediaType.TEXT_PLAIN_TYPE).contentLength(10), String)
                .blockFirst()

        then:
        noExceptionThrown()
        result.body().size() == 10
        result.body() == "aaaaaaaaaa"

    }

    @Controller('/stream/request')
    static class StreamController {

        @Post("/numbers")
        Mono<List<Long>> numbers(@Header MediaType contentType, @Body Mono<List<Long>> numbers) {
            assert contentType == MediaType.APPLICATION_JSON_TYPE
            numbers
        }

        @Get("/jsonstrings")
        Flux<String> jsonStrings() {
            return Flux.just("Hello World")
        }

        @Post(uri = "/strings", consumes = MediaType.TEXT_PLAIN)
        Mono<List<String>> strings(@Body Flux<String> strings) {
            strings.collectList()
        }

        @Post(uri = "/strings/contentLength", processes = MediaType.TEXT_PLAIN)
        Flux<String> strings(@Body Flux<String> strings, HttpHeaders headers) {
            assert headers.contentLength().isPresent()
            assert headers.contentLength().getAsLong() == 10
            assert !headers.getFirst(HttpHeaders.TRANSFER_ENCODING).isPresent()
            strings
        }

        @Post(uri = "/bytes", consumes = MediaType.TEXT_PLAIN)
        Mono<List<String>> bytes(@Body Flux<byte[]> strings) {
            strings.map({ byte[] bytes -> new String(bytes, StandardCharsets.UTF_8)}).toList()
        }

        @Post("/pojos")
        Mono<List<Book>> pojos(@Header MediaType contentType, @Body Mono<List<Book>> books) {
            assert contentType == MediaType.APPLICATION_JSON_TYPE
            books
        }

        @Post("/pojo-flowable")
        Flux<Book> pojoFlowable(@Header MediaType contentType, @Body Flux<Book> books) {
            assert contentType == MediaType.APPLICATION_JSON_TYPE
            books
        }

        @Post("/pojo-flowable-error")
        Flux<Book> pojoFlowableError(@Header MediaType contentType, @Body Flux<Book> books) {
            return books.flatMap({ Book book ->
                if(book.title.endsWith("3")) {
                    return Flux.error(new RuntimeException("Can't have books with 3"))
                }
                else {
                    return Flux.just(book)
                }
            })
        }
    }

    @EqualsAndHashCode
    @ToString(includePackage = false)
    static class Book {
        String title
    }
}<|MERGE_RESOLUTION|>--- conflicted
+++ resolved
@@ -28,10 +28,6 @@
 import io.micronaut.http.client.annotation.Client
 import io.micronaut.runtime.server.EmbeddedServer
 import io.micronaut.test.extensions.spock.annotation.MicronautTest
-<<<<<<< HEAD
-=======
-import io.reactivex.*
->>>>>>> 06953708
 import jakarta.inject.Inject
 import reactor.core.publisher.Flux
 import reactor.core.publisher.FluxSink
@@ -40,7 +36,6 @@
 
 import java.nio.charset.StandardCharsets
 import java.time.Duration
-import java.util.function.Consumer
 
 /**
  * @author graemerocher
@@ -62,17 +57,14 @@
 
         when:
         int i = 0
-        Flux bodyFlux = Flux.create(new Consumer<FluxSink<Object>>() {
-            @Override
-            void accept(FluxSink<Object> emitter) {
+        HttpResponse<List> result = client.exchange(HttpRequest.POST('/stream/request/numbers', Flux.create(emitter -> {
                 while(i < 5) {
                     emitter.next(i++)
                 }
                 emitter.complete()
-            }
-        }, FluxSink.OverflowStrategy.BUFFER)
-        HttpResponse<List> result = client.exchange(HttpRequest.POST('/stream/request/numbers', bodyFlux)
-                .contentType(MediaType.APPLICATION_JSON_TYPE), List).blockFirst()
+        }, FluxSink.OverflowStrategy.BUFFER
+
+        )).contentType(MediaType.APPLICATION_JSON_TYPE), List).blockFirst()
 
         then:
         result.body().size() == 5
@@ -82,16 +74,14 @@
     void "test stream post request with strings"() {
         when:
         int i = 0
-        Flux fluxbody = Flux.create(new Consumer<FluxSink<Object>>() {
-            @Override
-            void accept(FluxSink<Object> emitter) {
+        HttpResponse<List> result = client.exchange(HttpRequest.POST('/stream/request/strings', Flux.create(emitter -> {
                 while(i < 5) {
                     emitter.next("Number ${i++}")
                 }
                 emitter.complete()
-            }
-        }, FluxSink.OverflowStrategy.BUFFER)
-        HttpResponse<List> result = client.exchange(HttpRequest.POST('/stream/request/strings', fluxbody).contentType(MediaType.TEXT_PLAIN_TYPE), List).blockFirst()
+        }, FluxSink.OverflowStrategy.BUFFER
+
+        )).contentType(MediaType.TEXT_PLAIN_TYPE), List).blockFirst()
 
         then:
         result.body().size() == 5
@@ -117,16 +107,14 @@
     void "test stream post request with byte chunks"() {
         when:
         int i = 0
-        Flux fluxbody = Flux.create(new Consumer<FluxSink<Object>>() {
-            @Override
-            void accept(FluxSink<Object> emitter) {
-                while(i < 5) {
-                    emitter.onNext("Number ${i++}".getBytes(StandardCharsets.UTF_8))
-                }
-                emitter.onComplete()
-            }
-        }, FluxSink.OverflowStrategy.BUFFER)
-        HttpResponse<List> result = client.exchange(HttpRequest.POST('/stream/request/bytes', fluxbody).contentType(MediaType.TEXT_PLAIN_TYPE), List).blockFirst()
+        HttpResponse<List> result = client.exchange(HttpRequest.POST('/stream/request/bytes', Flux.create(emitter -> {
+                while(i < 5) {
+                    emitter.next("Number ${i++}".getBytes(StandardCharsets.UTF_8))
+                }
+                emitter.complete()
+        }, FluxSink.OverflowStrategy.BUFFER
+
+        )).contentType(MediaType.TEXT_PLAIN_TYPE), List).blockFirst()
 
         then:
         result.body().size() == 5
@@ -136,16 +124,13 @@
     void "test stream post request with POJOs"() {
         when:
         int i = 0
-        Flux fluxbody = Flux.create(new Consumer<FluxSink<Object>>() {
-            @Override
-            void accept(FluxSink<Object> emitter) {
-                while(i < 5) {
-                    emitter.next(new Book(title:"Number ${i++}"))
-                }
-                emitter.complete()
-            }
-        }, FluxSink.OverflowStrategy.BUFFER)
-        HttpResponse<List> result = client.exchange(HttpRequest.POST('/stream/request/pojos', fluxbody), Argument.of(List, Book)).blockFirst()
+        HttpResponse<List> result = client.exchange(HttpRequest.POST('/stream/request/pojos', Flux.create(emitter -> {
+                while(i < 5) {
+                    emitter.next(new Book(title:"Number ${i++}"))
+                }
+                emitter.complete()
+        }, FluxSink.OverflowStrategy.BUFFER
+        )), Argument.of(List, Book)).blockFirst()
 
         then:
         result.body().size() == 5
@@ -161,17 +146,14 @@
 
         when:
         int i = 0
-        Flux bodyflux = Flux.create(new Consumer<FluxSink<Object>>() {
-            @Override
-            void accept(FluxSink<Object> emitter) {
-                while(i < 5) {
-                    emitter.next(new Book(title:"Number ${i++}"))
-                }
-                emitter.complete()
-
-            }
-        }, FluxSink.OverflowStrategy.BUFFER)
-        HttpResponse<List> result = client.exchange(HttpRequest.POST('/stream/request/pojo-flowable', bodyflux), Argument.of(List, Book)).blockFirst()
+        HttpResponse<List> result = client.exchange(HttpRequest.POST('/stream/request/pojo-flowable', Flux.create(emitter -> {
+                while(i < 5) {
+                    emitter.next(new Book(title:"Number ${i++}"))
+                }
+                emitter.complete()
+        }, FluxSink.OverflowStrategy.BUFFER
+
+        )), Argument.of(List, Book)).blockFirst()
 
         then:
         result.body().size() == 5
@@ -185,16 +167,14 @@
     void "test json stream post request with POJOs flowable"() {
         when:
         int i = 0
-        Flux fluxbody = Flux.create(new Consumer<FluxSink<Object>>() {
-            @Override
-            void accept(FluxSink<Object> emitter) {
-                while(i < 5) {
-                    emitter.next(new Book(title:"Number ${i++}"))
-                }
-                emitter.complete()
-            }
-        }, FluxSink.OverflowStrategy.BUFFER)
-        List<Book> result = client.jsonStream(HttpRequest.POST('/stream/request/pojo-flowable', fluxbody), Book).collectList().block()
+        List<Book> result = client.jsonStream(HttpRequest.POST('/stream/request/pojo-flowable', Flux.create(emitter -> {
+                while(i < 5) {
+                    emitter.next(new Book(title:"Number ${i++}"))
+                }
+                emitter.complete()
+        }, FluxSink.OverflowStrategy.BUFFER
+
+        )), Book).toList().blockingGet()
 
         then:
         result.size() == 5
@@ -204,16 +184,14 @@
     void "test json stream post request with POJOs flowable error"() {
         when:
         int i = 0
-        Flux fluxbody = Flux.create(new Consumer<FluxSink<Object>>() {
-            @Override
-            void accept(FluxSink<Object> emitter) {
-                while(i < 5) {
-                    emitter.next(new Book(title:"Number ${i++}"))
-                }
-                emitter.complete()
-            }
-        }, FluxSink.OverflowStrategy.BUFFER)
-        List<Book> result = client.jsonStream(HttpRequest.POST('/stream/request/pojo-flowable-error', fluxbody), Book).collectList().block()
+        List<Book> result = client.jsonStream(HttpRequest.POST('/stream/request/pojo-flowable-error', Flux.create(emitter -> {
+                while(i < 5) {
+                    emitter.next(new Book(title:"Number ${i++}"))
+                }
+                emitter.complete()
+        }, FluxSink.OverflowStrategy.BUFFER
+
+        )), Book).toList().blockingGet()
 
         then:
         def e= thrown(RuntimeException) // TODO: this should be HttpClientException
@@ -224,20 +202,14 @@
     void "test manually setting the content length does not chunked encoding"() {
         when:
         int i = 0
-        Flux fluxbody = Flux.create(new Consumer<FluxSink<Object>>() {
-            @Override
-            void accept(FluxSink<Object> emitter) {
+        HttpResponse<String> result = client.exchange(HttpRequest.POST('/stream/request/strings/contentLength', Flux.create(emitter -> {
                 while(i < 5) {
                     emitter.next("aa")
                     i++
                 }
                 emitter.complete()
-            }
-        }, FluxSink.OverflowStrategy.BUFFER)
-
-        HttpResponse<String> result = client.exchange(HttpRequest.POST('/stream/request/strings/contentLength', fluxbody)
-                .contentType(MediaType.TEXT_PLAIN_TYPE).contentLength(10), String)
-                .blockFirst()
+        }, FluxSink.OverflowStrategy.BUFFER
+        )).contentType(MediaType.TEXT_PLAIN_TYPE).contentLength(10), String).blockFirst()
 
         then:
         noExceptionThrown()
@@ -275,7 +247,7 @@
 
         @Post(uri = "/bytes", consumes = MediaType.TEXT_PLAIN)
         Mono<List<String>> bytes(@Body Flux<byte[]> strings) {
-            strings.map({ byte[] bytes -> new String(bytes, StandardCharsets.UTF_8)}).toList()
+            strings.map({ byte[] bytes -> new String(bytes, StandardCharsets.UTF_8)}).collectList()
         }
 
         @Post("/pojos")
@@ -285,13 +257,13 @@
         }
 
         @Post("/pojo-flowable")
-        Flux<Book> pojoFlowable(@Header MediaType contentType, @Body Flux<Book> books) {
+        Flux<Book> pojoReactiveSequence(@Header MediaType contentType, @Body Flux<Book> books) {
             assert contentType == MediaType.APPLICATION_JSON_TYPE
             books
         }
 
         @Post("/pojo-flowable-error")
-        Flux<Book> pojoFlowableError(@Header MediaType contentType, @Body Flux<Book> books) {
+        Flux<Book> pojoReactiveSequenceError(@Header MediaType contentType, @Body Flux<Book> books) {
             return books.flatMap({ Book book ->
                 if(book.title.endsWith("3")) {
                     return Flux.error(new RuntimeException("Can't have books with 3"))
