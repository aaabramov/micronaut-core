/*
 * Copyright 2017-2020 original authors
 *
 * Licensed under the Apache License, Version 2.0 (the "License");
 * you may not use this file except in compliance with the License.
 * You may obtain a copy of the License at
 *
 * https://www.apache.org/licenses/LICENSE-2.0
 *
 * Unless required by applicable law or agreed to in writing, software
 * distributed under the License is distributed on an "AS IS" BASIS,
 * WITHOUT WARRANTIES OR CONDITIONS OF ANY KIND, either express or implied.
 * See the License for the specific language governing permissions and
 * limitations under the License.
 */
package io.micronaut.http.netty.content;

import io.micronaut.core.annotation.Internal;
import io.netty.buffer.CompositeByteBuf;
import io.netty.buffer.Unpooled;
import io.netty.handler.codec.http.DefaultHttpContent;
import io.netty.handler.codec.http.HttpContent;

import java.nio.charset.StandardCharsets;

/**
 * Utility methods for generated HTTP content.
 *
 * @author graemerocher
 * @since 1.0
 */
@Internal
public class HttpContentUtil {

    public static final byte[] OPEN_BRACKET = "[".getBytes(StandardCharsets.UTF_8);
    public static final byte[] CLOSE_BRACKET = "]".getBytes(StandardCharsets.UTF_8);
    public static final byte[] COMMA = ",".getBytes(StandardCharsets.UTF_8);

<<<<<<< HEAD
    /**
     * @return Produces HTTP content for {@code [}
     */
    public static HttpContent openBracket() {
        return new DefaultHttpContent(Unpooled.wrappedBuffer(OPEN_BRACKET));
    }

=======
>>>>>>> 5783b635
    /**
     * @return Produces HTTP content for {@code ]}
     */
    public static HttpContent closeBracket() {
        return new DefaultHttpContent(Unpooled.wrappedBuffer(CLOSE_BRACKET));
    }

    /**
     * @param httpContent The http content to prefix
     * @return Produces HTTP content for {@code ]}
     */
    public static HttpContent prefixComma(HttpContent httpContent) {
        CompositeByteBuf compositeByteBuf = Unpooled.compositeBuffer(2);
        compositeByteBuf.addComponent(true, Unpooled.wrappedBuffer(COMMA));
        compositeByteBuf.addComponent(true, httpContent.content());
        return httpContent.replace(
            compositeByteBuf
        );
    }

    /**
     * @param httpContent The http content to prefix
     * @return Produces HTTP content prefixed by an open bracket
     */
    public static HttpContent prefixOpenBracket(HttpContent httpContent) {
        CompositeByteBuf compositeByteBuf = Unpooled.compositeBuffer(2);
        compositeByteBuf.addComponent(true, Unpooled.wrappedBuffer(OPEN_BRACKET));
        compositeByteBuf.addComponent(true, httpContent.content());
        return httpContent.replace(compositeByteBuf);
    }
}<|MERGE_RESOLUTION|>--- conflicted
+++ resolved
@@ -36,16 +36,6 @@
     public static final byte[] CLOSE_BRACKET = "]".getBytes(StandardCharsets.UTF_8);
     public static final byte[] COMMA = ",".getBytes(StandardCharsets.UTF_8);
 
-<<<<<<< HEAD
-    /**
-     * @return Produces HTTP content for {@code [}
-     */
-    public static HttpContent openBracket() {
-        return new DefaultHttpContent(Unpooled.wrappedBuffer(OPEN_BRACKET));
-    }
-
-=======
->>>>>>> 5783b635
     /**
      * @return Produces HTTP content for {@code ]}
      */
