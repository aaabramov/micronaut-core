--- conflicted
+++ resolved
@@ -129,37 +129,11 @@
             .filter(rm -> rm.isAnnotationPresent(OnMessage.class) || rm.isAnnotationPresent(OnOpen.class))
             .findFirst();
 
-<<<<<<< HEAD
-        MutableHttpResponse<?> proceed = HttpResponse.ok();
-
-        if (optionalRoute.isPresent()) {
-            UriRouteMatch<Object, Object> rm = optionalRoute.get();
-            msg.setAttribute(HttpAttributes.ROUTE_MATCH, rm);
-            msg.setAttribute(HttpAttributes.ROUTE_INFO, rm);
-            proceed.setAttribute(HttpAttributes.ROUTE_MATCH, rm);
-            proceed.setAttribute(HttpAttributes.ROUTE_INFO, rm);
-        }
-
-        ExecutionFlow<? extends HttpResponse<?>> responseFlow = ExecutionFlow.async(ctx.channel().eventLoop(), () -> routeExecutor.buildFilterRunner(msg, req -> {
-            ExecutionFlow<MutableHttpResponse<?>> response;
-            if (optionalRoute.isPresent()) {
-                response = ExecutionFlow.just(proceed);
-            } else {
-                response = routeExecutor.onError(new HttpStatusException(HttpStatus.NOT_FOUND, "WebSocket Not Found"), req);
-            }
-            response.putInContext(ServerRequestContext.KEY, req);
-            return response;
-        }).run(msg));
-        responseFlow.onComplete((response, throwable) -> {
-            if (response != null) {
-                writeResponse(ctx, msg, proceed, (MutableHttpResponse<?>) response);
-=======
         WebsocketRequestLifecycle requestLifecycle = new WebsocketRequestLifecycle(routeExecutor, msg, optionalRoute.orElse(null));
         ExecutionFlow<MutableHttpResponse<?>> responseFlow = ExecutionFlow.async(ctx.channel().eventLoop(), requestLifecycle::handle);
         responseFlow.onComplete((response, throwable) -> {
             if (response != null) {
-                writeResponse(ctx, msg, requestLifecycle.shouldProceedNormally, response);
->>>>>>> 68cd9332
+                writeResponse(ctx, msg, requestLifecycle.shouldProceedNormally, (MutableHttpResponse<?>) response);
             }
         });
     }
