--- conflicted
+++ resolved
@@ -226,10 +226,6 @@
 
     /**
      * Sets the host to bind to.
-<<<<<<< HEAD
-=======
-     *
->>>>>>> b3857230
      * @param host The host
      */
     public void setHost(String host) {
