--- conflicted
+++ resolved
@@ -58,19 +58,6 @@
         if (invocationInstrumenterFactories.isEmpty()) {
             return event.getBean();
         }
-<<<<<<< HEAD
-        if (event.getBeanDefinition().getBeanType().getName().startsWith("io.netty")) {
-            // ignore Netty event loops
-            return event.getBean();
-        }
-        ExecutorService executorService = event.getBean();
-        if (executorService instanceof ScheduledExecutorService) {
-            return new InstrumentedScheduledExecutorService() {
-                @Override
-                public ScheduledExecutorService getTarget() {
-                    return (ScheduledExecutorService) executorService;
-                }
-=======
         Class<ExecutorService> beanType = event.getBeanDefinition().getBeanType();
         if (beanType == ExecutorService.class) {
             ExecutorService executorService = event.getBean();
@@ -80,7 +67,6 @@
                     public ScheduledExecutorService getTarget() {
                         return (ScheduledExecutorService) executorService;
                     }
->>>>>>> 928a2ba1
 
                     @Override
                     public <T> Callable<T> instrument(Callable<T> task) {
