Creating a project is the primary usage of the CLI. There are two primary commands for creating new projects: `create-app` and `create-function`. Both of these commands will generate a project based upon an associated profile (which can be overridden), and will set the `micronaut.application.name` configuration property in `src/main/resources/application.yml`.

In addition, there are specialty commands for creating a "federation" of multiple Micronaut services (`create-federation`) and for creating new profiles for the CLI (`create-profile`).


.Micronaut CLI Project Creation Commands
|===
|Command|Description|Arguments|Example

|`create-app`
|Creates a basic Micronaut Java application, using the `service` profile by default.
| `profile`, `features`, `build`, `inplace`
|`mn create-app my-project -features mongo-reactive,security-jwt  -build maven`


|`create-function`
|Creates a Micronaut serverless function, using the `function-aws` profile by default.
| `provider`, `lang`, `test`, `features`, `build`, `inplace`
|`mn create-function my-lambda-function -lang groovy -test spock`

|`create-federation`
|Creates a federation of Micronaut services with shared profile/features.
| `services`, `profile`, `features`, `build`, `inplace`
|`mn create-federation my-federation -services users,inventory,billing`

|`create-profile`
|Creates a Micronaut profile
| `profile`, `features`, `inplace`
|`mn create-profile security-service -profile service -features security-jwt`

|===


== Create-App

The `create-app` command will generate a basic Micronaut project, with optional flags to specify features, profile, and build tool. The project will include a default `Application` class for starting the application.


.Create-App Flags
|===
|Flag|Description|Example

|`lang`
|Language to use for the application (one of `java`, `groovy`, `kotlin` - default is `java`)
|`-lang groovy`

|`build`
|Build tool (one of `gradle`, `maven` - default is `gradle`)
|`-build maven`

|`profile`
|Profile to use for the project (default is `service`)
|`-profile function-aws`

|`features`
|Features to use for the project, comma-separated
|`-features security-jwt,mongo-gorm`

|`inplace`
|If present, generates the project in the current directory (project name is optional if this flag is set)
|`-inplace`

|===


Once created, the application can be started using the `Application` class, or the appropriate build tool task.

.Starting a Gradle project
[source,bash]
----
$ ./gradlew run
----

.Starting a Maven project
[source,bash]
----
$ ./mvnw compile exec:exec
----

=== Language/Test Features

By default, `create-app` will generate a Java application, with JUnit configured as the test framework. The language and test framework settings for a given project are stored as the `testFramework` and `sourceLanguage` properties in the `micronaut-cli.yml` file, as shown below:

.micronaut-cli.yml
[source,yaml]
----
profile: service
defaultPackage: my.demo.app
---
testFramework: junit
sourceLanguage: java
----

NOTE: The values in `micronaut-cli.yml` are used by the CLI for code generation purposes. After a project has been generated, you can edit these values to change the project defaults, however you will still need to supply the required dependencies and/or configuration in order to use your chosen language/framework. E.g, you could edit the `testFramework` property to `spock` to cause the CLI to generate Spock tests when running commands (such as `create-controller`), but you will still need to add the Spock dependency to your project.

==== Groovy

To create an app with Groovy & Spock support, supply the appropriate feature via the `lang` flag:

[source,bash]
----
mn> create-app my-groovy-app -lang groovy
----

This will include the Groovy & Spock dependencies in your project, and write the appropriates values in `micronaut-cli.yml`.

==== Kotlin

To create an app with Kotlin & Spek support, supply the appropriate feature via the `lang` flag:

[source,bash]
----
<<<<<<< HEAD
mn> create-app my-groovy-app -lang kotlin
=======
mn> create-app my-kotlin-app -features kotlin, spek
>>>>>>> f4919fe2
----

This will include the Kotlin & Spek dependencies in your project, and write the appropriates values in `micronaut-cli.yml`.


=== Build Tool

By default `create-app` will create a Gradle project, with a `build.gradle` file at the root of the project directory. To create an app using the Maven build tool, supply the appropriate option via the `build` flag:

[source,bash]
----
mn> create-app my-maven-app -build maven
----

== Create-Function

The `create-function` command will generate a <<serverlessFunctions,Micronaut function>> project, optimized for serverless environments, with optional flags to specify language, test framework, features and build tool. The project will include a `*Function` class (based on the project name - e.g., `hello-world` will generate `HelloWorldFunction`), and an associated test which will instantiate the function and verify that it can receive requests.

TIP: Currently AWS Lambda is the only supported cloud provider for Micronaut functions, so some of the information below will be specific to that platform. Other cloud providers will be added soon and this section will be updated accordingly.

.Create-Function Flags
|===
|Flag|Description|Example

|`lang`
|Language to use for the function (one of `java`, `groovy`, `kotlin` - default is `java`)
|`-lang groovy`

|`test`
|Test framework to use for the function (one of `junit`, `spock` - default is `junit`)
|`-test spock`

|`build`
|Build tool (one of `gradle`, `maven` - default is `gradle`)
|`-build maven`

|`features`
|Features to use for the function, comma-separated
|`-features security-jwt,mongo-gorm`

|`provider`
|Provider to use for the function (currently the only supported provider is `aws` for AWS Lambda - this is the default)
|`-provider aws`

|`inplace`
|If present, generates the function in the current directory (function name is optional if this flag is set)
|`-inplace`

|===


=== Language

Setting the language using the `lang` flag will generate a `*Function` file in the appropriate language. For Java/Kotlin, this will generate a class annotated with ann:function.FunctionBean[]. For Groovy, a Groovy function script will be generated. See <<writingFunctions, Writing Functions>> for more details on how to write and test Micronaut functions.

Depending on language choice, an appropriate test will also be generated. By default, a Java function will include a JUnit test, a Groovy function will include a Spock test, and a Kotlin function will include a Spek test. However, you can override the chosen test framework with the `test` flag.

[source,bash]
----
$ mn create-function hello-world -lang java -test spock
----

=== Build Tool

Depending upon the build tool selected, the project will include various tasks for building/deploying the function.

==== Gradle

Functions with a Gradle build are preconfigured with the https://github.com/classmethod/gradle-aws-plugin[Gradle AWS Plugin]. The configuration can be seen in the `build.gradle` file (see the section on <<lambdaFunctions, Deploying Functions to AWS Lambda>>). Assuming valid AWS credentials under `~/.aws/credentials`, the application can be deployed using the `deploy` task.

[source,bash]
----
$ ./gradlew deploy
----

==== Maven

Functions with a Maven build are preconfigured with the https://maven.apache.org/plugins/maven-shade-plugin/[Maven Shade Plugin], which will generate an executable JAR suitable for uploading to AWS Lambda. The JAR file can be built using the `package` phase.

[source,bash]
----
$ ./mvnw package
----

For further details, consult the https://docs.aws.amazon.com/lambda/latest/dg/java-create-jar-pkg-maven-no-ide.html[AWS Lambda Documentation.]

== Create-Federation

The `create-federation` command accepts the same flags as the `create-app` command, and follows mostly the same behavior. The key difference is that this command accepts multiple project names following the `services` flag, and will generate a project (with the specified profile and features) for each name supplied. The `[NAME]` argument will be used to create the top-level multi-project build for the federation.

.Create-Federation Flags
|===
|Flag|Description|Example

|`services`
|Comma-separated list of services (applications) to create
|`-services users,inventory,billing`

|`build`
|Build tool (one of `gradle`, `maven` - default is `gradle`)
|`-build maven`

|`profile`
|Profile to use for all projects in the federation (default is `service`)
|`-profile function-aws`

|`features`
|Features to use for all projects in the federation, comma-separated
|`-features security-jwt,mongo-gorm`

|`inplace`
|If present, generates the project in the current directory (project name is optional if this flag is set)
|`-inplace`

|===

When creating a federation, a top-level project file will be generated (using the chosen build tool), and subprojects/modules will be created for each service in the federation.

== Create-Profile

The `create-profile` command is used to generate new profiles for the Micronaut CLI.
//TODO<|MERGE_RESOLUTION|>--- conflicted
+++ resolved
@@ -8,7 +8,7 @@
 |Command|Description|Arguments|Example
 
 |`create-app`
-|Creates a basic Micronaut Java application, using the `service` profile by default.
+|Creates a basic Micronaut application, using the `service` profile by default.
 | `profile`, `features`, `build`, `inplace`
 |`mn create-app my-project -features mongo-reactive,security-jwt  -build maven`
 
@@ -39,10 +39,6 @@
 .Create-App Flags
 |===
 |Flag|Description|Example
-
-|`lang`
-|Language to use for the application (one of `java`, `groovy`, `kotlin` - default is `java`)
-|`-lang groovy`
 
 |`build`
 |Build tool (one of `gradle`, `maven` - default is `gradle`)
@@ -95,26 +91,22 @@
 
 ==== Groovy
 
-To create an app with Groovy & Spock support, supply the appropriate feature via the `lang` flag:
-
-[source,bash]
-----
-mn> create-app my-groovy-app -lang groovy
+To create an app with Groovy & Spock support, supply the appropriate features via the `feature` flag:
+
+[source,bash]
+----
+mn> create-app my-groovy-app -features groovy, spock
 ----
 
 This will include the Groovy & Spock dependencies in your project, and write the appropriates values in `micronaut-cli.yml`.
 
 ==== Kotlin
 
-To create an app with Kotlin & Spek support, supply the appropriate feature via the `lang` flag:
-
-[source,bash]
-----
-<<<<<<< HEAD
-mn> create-app my-groovy-app -lang kotlin
-=======
+To create an app with Kotlin & Spek support, supply the appropriate features via the `feature` flag:
+
+[source,bash]
+----
 mn> create-app my-kotlin-app -features kotlin, spek
->>>>>>> f4919fe2
 ----
 
 This will include the Kotlin & Spek dependencies in your project, and write the appropriates values in `micronaut-cli.yml`.
