--- conflicted
+++ resolved
@@ -41,12 +41,9 @@
 import spock.lang.Specification
 
 import javax.validation.ConstraintViolationException
-<<<<<<< HEAD
 import javax.validation.constraints.NotBlank
-=======
 import javax.validation.constraints.Max
 import javax.validation.constraints.Min
->>>>>>> 668be5ca
 import javax.validation.constraints.NotNull
 import javax.validation.constraints.Size
 import java.util.concurrent.ExecutorService
@@ -423,8 +420,13 @@
     }
 
     @ConfigurationProperties("my.config")
-    @Introspected
-    static class Config extends AbstractConfig {
+    static class Config {
+
+        @NotNull
+        @Min(1L)
+        @Max(10L)
+        Integer count = 0
+
     }
 
     abstract static class AbstractConfig {
